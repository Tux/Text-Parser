--- conflicted
+++ resolved
@@ -1,11 +1,8 @@
 Revision history for {{$dist->name}}
 
 {{$NEXT}}
-<<<<<<< HEAD
   - Skip tests of unreadable files for MSWin32.
-=======
   - A safer CSV example
->>>>>>> 3c6b02bc
 
 0.752     2019-01-02 20:25:16-08:00 America/Los_Angeles
   - One test fails for superuser. Fixing that.
